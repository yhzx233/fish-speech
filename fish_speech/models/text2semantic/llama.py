--- conflicted
+++ resolved
@@ -304,12 +304,9 @@
         self,
         inp: Tensor,
         input_pos: Optional[Tensor] = None,
-<<<<<<< HEAD
         padding_mask: Tensor = None,
         position_ids: Optional[Tensor] = None,
-=======
         vq_masks: Optional[Tensor] = None,  # this is not used in fact
->>>>>>> 954cae1b
         return_all: bool = False,
     ) -> BaseTransformerForwardResult:
         # This is used for generation, optimized for torch compile
@@ -324,10 +321,28 @@
             else:
                 _tokens = inp[:, i + 1]
 
-<<<<<<< HEAD
-        mask = self.causal_mask[
-            None, None, input_pos, : self.max_seq_len
-        ]  # (B, N, Q, K)
+            emb = self.codebook_embeddings(_tokens)
+            embeds.append(emb)
+
+        vq_embeds_sum = torch.stack(embeds, dim=1).sum(dim=1)
+        # if self.config.use_codebook_mlp:
+        #     vq_embeds_sum = vq_embeds_sum / self.config.num_codebooks
+        #     vq_embeds_sum = self.codebook_mlp(vq_embeds_sum)
+
+        vq_masks = (inp[:, 0] >= self.tokenizer.semantic_begin_id) & (
+            inp[:, 0] <= self.tokenizer.semantic_end_id
+        )
+
+        vq_embeds_sum[~vq_masks] = 0
+        x = self.embeddings(inp[:, 0]) + vq_embeds_sum
+
+        if input_pos is None:
+            input_pos = torch.arange(inp.shape[-1], device=x.device)
+            max_seq_len = inp.shape[-1]
+        else:
+            max_seq_len = self.max_seq_len
+
+        mask = self.causal_mask[None, None, input_pos, :max_seq_len]  # (B, N, Q, K)
         if padding_mask is not None:
             mask = mask & padding_mask[:, None, None, :].logical_not()
             # prevent nan in softmax
@@ -342,31 +357,6 @@
             ]
         else:
             freqs_cis = self.freqs_cis[input_pos]
-=======
-            emb = self.codebook_embeddings(_tokens)
-            embeds.append(emb)
-
-        vq_embeds_sum = torch.stack(embeds, dim=1).sum(dim=1)
-        # if self.config.use_codebook_mlp:
-        #     vq_embeds_sum = vq_embeds_sum / self.config.num_codebooks
-        #     vq_embeds_sum = self.codebook_mlp(vq_embeds_sum)
-
-        vq_masks = (inp[:, 0] >= self.tokenizer.semantic_begin_id) & (
-            inp[:, 0] <= self.tokenizer.semantic_end_id
-        )
-
-        vq_embeds_sum[~vq_masks] = 0
-        x = self.embeddings(inp[:, 0]) + vq_embeds_sum
-
-        if input_pos is None:
-            input_pos = torch.arange(inp.shape[-1], device=x.device)
-            max_seq_len = inp.shape[-1]
-        else:
-            max_seq_len = self.max_seq_len
-
-        mask = self.causal_mask[None, None, input_pos, :max_seq_len]  # (B, N, Q, K)
-        freqs_cis = self.freqs_cis[input_pos]
->>>>>>> 954cae1b
 
         for layer in self.layers:
             x = layer(x, freqs_cis, mask, input_pos=input_pos)
@@ -729,18 +719,14 @@
         return codebook_logits
 
     def forward_generate(
-<<<<<<< HEAD
-        self, x: Tensor, input_pos: Optional[Tensor] = None, padding_mask: Tensor = None, position_ids: Optional[Tensor] = None
-    ) -> TransformerForwardResult:
-        x = super().forward_generate(x, input_pos, padding_mask, position_ids)
-=======
         self,
         x: Tensor,
         input_pos: Optional[Tensor] = None,
+        padding_mask: Tensor = None,
+        position_ids: Optional[Tensor] = None,
         vq_masks: Optional[Tensor] = None,
     ) -> TransformerForwardResult:
-        x = super().forward_generate(x, input_pos, vq_masks)
->>>>>>> 954cae1b
+        x = super().forward_generate(x, input_pos, padding_mask, position_ids, vq_masks)
         x.hidden_states = self.fast_project_in(x.hidden_states)
         return x
 
